//! # auto: Reverse-Mode Automatic Differentiation
//!
//! This library provides a safe, efficient implementation of reverse-mode automatic 
//! differentiation using Rust's type system to enforce memory safety and prevent API
//! misuse.
//!
//! ## Core API
//!
//! The main entry point is [`Tape::scope`], which creates a computational scope where
//! variables can be created and operations performed:
//!
//! ```rust
//! use auto::Tape;
//!
//! let mut tape = Tape::new();
//! tape.scope(|guard| {
//!   let x = guard.var(2.0);
//!   let y = guard.var(3.0);
//!   // z = x*y + 1
//!   let z = &x * &y + 1.0;
//!     
//!   let gradients = guard.lock().collapse().of(&z);
//!   println!("dz/dx = {}", gradients[&x]); // 3.0
//!   println!("dz/dy = {}", gradients[&y]); // 2.0
//! });
//! ```
//!
//! ## Safety Invariants
//!
//! The unsafe code in this library maintains these invariants:
//!
//! 1. The tape remains valid for the entire duration of any scope created from it
//! 2. Raw pointers are only dereferenced under the scope where they were created
//! 3. The computational graph structure is immutable once gradient computation begins
//!
//! These invariants are enforced by:
//! - Taking a mutable borrow of the tape at scope creation
//! - Typestate-based guards to manage variable lifetimes
//! - Frame guards that automatically clean up computational state

use std::cell::{RefCell, RefMut};
use std::collections::{HashSet, HashMap};
use std::fmt;
use std::hash::{BuildHasher, Hash};
use std::marker::PhantomData;
use std::ops::{Add, BitXor, Deref, DerefMut, Div, Index, Mul, Neg, Sub};

use rustc_hash::{FxHashMap, FxHashSet};

#[derive(Debug, Clone, Copy, PartialEq, Hash, Eq)]
struct NodeIndex(u64);

impl NodeIndex {
  #[inline(always)]
  fn new(level: u8, index: u64) -> Self {
    let level = level as u64;
    Self(index << 8 | level)
  }

  #[inline(always)]
  fn level(&self) -> u8 {
    (self.0 & 0xFF) as u8
  }

  #[inline(always)]
  fn index(&self) -> u64 {
    self.0 >> 8
  }
}

#[derive(Clone)]
struct Predecessor {
  grad: f64,
  index: NodeIndex,
}

#[derive(Clone)]
struct Node {
  pred_a: Predecessor,
  pred_b: Predecessor,
}

#[derive(Clone)]
pub struct Var<'scope> {
  value: f64,
<<<<<<< HEAD
  tape: &'scope Tape,
=======
  tape: &'tape TapeInner,
>>>>>>> 7e60c7ef
  index: NodeIndex,
}

impl<'scope> Var<'scope> {
  #[inline(always)]
  pub fn value(&self) -> f64 {
    self.value
  }

  #[inline]
<<<<<<< HEAD
  pub fn reciprocal(&self) -> Var<'scope> {
    let v = self.value;
    let pred_a = self.to_predecessor(-1.0 / (v * v));
    let pred_b = self.to_predecessor(0.0);
    Var {
      value: 1.0 / v,
      index: self.add_node(pred_a, pred_b),
      tape: self.tape,
    }
  }

  #[inline]
  pub fn sin(&self) -> Var<'scope> {
    let v = self.value;
    let pred_a = self.to_predecessor(v.cos());
    let pred_b = self.to_predecessor(0.0);
    Var {
      value: v.sin(),
      index: self.add_node(pred_a, pred_b),
      tape: self.tape,
    }
  }

  #[inline]
  pub fn cos(&self) -> Var<'scope> {
    let v = self.value;
    let pred_a = self.to_predecessor(-v.sin());
    let pred_b = self.to_predecessor(0.0);
    Var {
      value: v.cos(),
      index: self.add_node(pred_a, pred_b),
      tape: self.tape,
    }
  }

  #[inline]
  pub fn tan(&self) -> Var<'scope> {
    let v = self.value;
    let pred_a = self.to_predecessor(1.0 / (v.cos() * v.cos()));
    let pred_b = self.to_predecessor(0.0);
    Var {
      value: v.tan(),
      index: self.add_node(pred_a, pred_b),
      tape: self.tape,
    }
  }

  #[inline]
  pub fn ln(&self) -> Var<'scope> {
    let v = self.value;
    let pred_a = self.to_predecessor(1.0 / v);
    let pred_b = self.to_predecessor(0.0);
    Var {
      value: v.ln(),
      index: self.add_node(pred_a, pred_b),
      tape: self.tape,
    }
  }

  #[inline]
  pub fn log(&self, base: f64) -> Var<'scope> {
    let v = self.value;
    let pred_a = self.to_predecessor(1.0 / (v * base.ln()));
    let pred_b = self.to_predecessor(0.0);
    Var {
      value: v.log(base),
      index: self.add_node(pred_a, pred_b),
      tape: self.tape,
    }
  }

  #[inline]
  pub fn log10(&self) -> Var<'scope> {
=======
  pub fn reciprocal(&self) -> Self {
    let v = self.value;
    let pred_a = self.to_predecessor(-1.0 / (v * v));
    let pred_b = self.to_predecessor(0.0);
    self.produce(1.0 / v, pred_a, pred_b)
  }

  #[inline]
  pub fn sin(&self) -> Self {
    let v = self.value;
    let pred_a = self.to_predecessor(v.cos());
    let pred_b = self.to_predecessor(0.0);
    self.produce(v.sin(), pred_a, pred_b)
  }

  #[inline]
  pub fn cos(&self) -> Self {
    let v = self.value;
    let pred_a = self.to_predecessor(-v.sin());
    let pred_b = self.to_predecessor(0.0);
    self.produce(v.cos(), pred_a, pred_b)
  }

  #[inline]
  pub fn tan(&self) -> Self {
    let v = self.value;
    let pred_a = self.to_predecessor(1.0 / (v.cos() * v.cos()));
    let pred_b = self.to_predecessor(0.0);
    self.produce(v.tan(), pred_a, pred_b)
  }

  #[inline]
  pub fn ln(&self) -> Self {
    let v = self.value;
    let pred_a = self.to_predecessor(1.0 / v);
    let pred_b = self.to_predecessor(0.0);
    self.produce(v.ln(), pred_a, pred_b)
  }

  #[inline]
  pub fn log(&self, base: f64) -> Self {
    let v = self.value;
    let pred_a = self.to_predecessor(1.0 / (v * base.ln()));
    let pred_b = self.to_predecessor(0.0);
    self.produce(v.log(base), pred_a, pred_b)
  }

  #[inline]
  pub fn log10(&self) -> Self {
>>>>>>> 7e60c7ef
    self.log(10.0)
  }

  #[inline]
<<<<<<< HEAD
  pub fn log2(&self) -> Var<'scope> {
=======
  pub fn log2(&self) -> Self {
>>>>>>> 7e60c7ef
    self.log(2.0)
  }

  #[inline]
<<<<<<< HEAD
  pub fn asin(&self) -> Var<'scope> {
    let v = self.value;
    let pred_a = self.to_predecessor(1.0 / (1.0 - v * v).sqrt());
    let pred_b = self.to_predecessor(0.0);
    Var {
      value: v.asin(),
      index: self.add_node(pred_a, pred_b),
      tape: self.tape,
    }
  }

  #[inline]
  pub fn acos(&self) -> Var<'scope> {
    let v = self.value;
    let pred_a = self.to_predecessor(-1.0 / (1.0 - v * v).sqrt());
    let pred_b = self.to_predecessor(0.0);
    Var {
      value: v.acos(),
      index: self.add_node(pred_a, pred_b),
      tape: self.tape,
    }
  }

  #[inline]
  pub fn atan(&self) -> Var<'scope> {
    let v = self.value;
    let pred_a = self.to_predecessor(1.0 / (1.0 + v * v));
    let pred_b = self.to_predecessor(0.0);
    Var {
      value: v.atan(),
      index: self.add_node(pred_a, pred_b),
      tape: self.tape,
    }
  }

  #[inline]
  pub fn sinh(&self) -> Var<'scope> {
    let v = self.value;
    let pred_a = self.to_predecessor(v.cosh());
    let pred_b = self.to_predecessor(0.0);
    Var {
      value: v.sinh(),
      index: self.add_node(pred_a, pred_b),
      tape: self.tape,
    }
  }

  #[inline]
  pub fn cosh(&self) -> Var<'scope> {
    let v = self.value;
    let pred_a = self.to_predecessor(v.sinh());
    let pred_b = self.to_predecessor(0.0);
    Var {
      value: v.cosh(),
      index: self.add_node(pred_a, pred_b),
      tape: self.tape,
    }
  }

  #[inline]
  pub fn tanh(&self) -> Var<'scope> {
    let v = self.value;
    let pred_a = self.to_predecessor(1.0 / (v.cosh() * v.cosh()));
    let pred_b = self.to_predecessor(0.0);
    Var {
      value: v.tanh(),
      index: self.add_node(pred_a, pred_b),
      tape: self.tape,
    }
  }

  #[inline]
  pub fn asinh(&self) -> Var<'scope> {
    let v = self.value;
    let pred_a = self.to_predecessor(1.0 / (1.0 + v * v).sqrt());
    let pred_b = self.to_predecessor(0.0);
    Var {
      value: v.asinh(),
      index: self.add_node(pred_a, pred_b),
      tape: self.tape,
    }
  }

  #[inline]
  pub fn acosh(&self) -> Var<'scope> {
    let v = self.value;
    let pred_a = self.to_predecessor(1.0 / (v * v - 1.0).sqrt());
    let pred_b = self.to_predecessor(0.0);
    Var {
      value: v.acosh(),
      index: self.add_node(pred_a, pred_b),
      tape: self.tape,
    }
  }

  #[inline]
  pub fn atanh(&self) -> Var<'scope> {
    let v = self.value;
    let pred_a = self.to_predecessor(1.0 / (1.0 - v * v).sqrt());
    let pred_b = self.to_predecessor(0.0);
    Var {
      value: v.atanh(),
      index: self.add_node(pred_a, pred_b),
      tape: self.tape,
    }
  }

  #[inline]
  pub fn exp(&self) -> Var<'scope> {
    let v = self.value;
    let pred_a = self.to_predecessor(v.exp());
    let pred_b = self.to_predecessor(0.0);
    Var {
      value: v.exp(),
      index: self.add_node(pred_a, pred_b),
      tape: self.tape,
    }
  }

  #[inline]
  pub fn exp2(&self) -> Var<'scope> {
    let v = self.value;
    let pred_a = self.to_predecessor(v.exp2() * 2.0_f64.ln());
    let pred_b = self.to_predecessor(0.0);
    Var {
      value: v.exp2(),
      index: self.add_node(pred_a, pred_b),
      tape: self.tape,
    }
=======
  pub fn asin(&self) -> Self {
    let v = self.value;
    let pred_a = self.to_predecessor(1.0 / (1.0 - v * v).sqrt());
    let pred_b = self.to_predecessor(0.0);
    self.produce(v.asin(), pred_a, pred_b)
  }

  #[inline]
  pub fn acos(&self) -> Self {
    let v = self.value;
    let pred_a = self.to_predecessor(-1.0 / (1.0 - v * v).sqrt());
    let pred_b = self.to_predecessor(0.0);
    self.produce(v.acos(), pred_a, pred_b)
  }

  #[inline]
  pub fn atan(&self) -> Self {
    let v = self.value;
    let pred_a = self.to_predecessor(1.0 / (1.0 + v * v));
    let pred_b = self.to_predecessor(0.0);
    self.produce(v.atan(), pred_a, pred_b)
  }

  #[inline]
  pub fn sinh(&self) -> Self {
    let v = self.value;
    let pred_a = self.to_predecessor(v.cosh());
    let pred_b = self.to_predecessor(0.0);
    self.produce(v.sinh(), pred_a, pred_b)
  }

  #[inline]
  pub fn cosh(&self) -> Self {
    let v = self.value;
    let pred_a = self.to_predecessor(v.sinh());
    let pred_b = self.to_predecessor(0.0);
    self.produce(v.cosh(), pred_a, pred_b)
  }

  #[inline]
  pub fn tanh(&self) -> Self {
    let v = self.value;
    let pred_a = self.to_predecessor(1.0 / (v.cosh() * v.cosh()));
    let pred_b = self.to_predecessor(0.0);
    self.produce(v.tanh(), pred_a, pred_b)
  }

  #[inline]
  pub fn asinh(&self) -> Self {
    let v = self.value;
    let pred_a = self.to_predecessor(1.0 / (1.0 + v * v).sqrt());
    let pred_b = self.to_predecessor(0.0);
    self.produce(v.asinh(), pred_a, pred_b)
  }

  #[inline]
  pub fn acosh(&self) -> Self {
    let v = self.value;
    let pred_a = self.to_predecessor(1.0 / (v * v - 1.0).sqrt());
    let pred_b = self.to_predecessor(0.0);
    self.produce(v.acosh(), pred_a, pred_b)
  }

  #[inline]
  pub fn atanh(&self) -> Self {
    let v = self.value;
    let pred_a = self.to_predecessor(1.0 / (1.0 - v * v).sqrt());
    let pred_b = self.to_predecessor(0.0);
    self.produce(v.atanh(), pred_a, pred_b)
  }

  #[inline]
  pub fn exp(&self) -> Self {
    let v = self.value;
    let pred_a = self.to_predecessor(v.exp());
    let pred_b = self.to_predecessor(0.0);
    self.produce(v.exp(), pred_a, pred_b)
  }

  #[inline]
  pub fn exp2(&self) -> Self {
    let v = self.value;
    let pred_a = self.to_predecessor(v.exp2() * 2.0_f64.ln());
    let pred_b = self.to_predecessor(0.0);
    self.produce(v.exp2(), pred_a, pred_b)
>>>>>>> 7e60c7ef
  }

  /// We explicitly declare a function named `pow` on Var since `bitxor` is
  /// not as descriptive as `add` and `sub`...
  #[inline]
<<<<<<< HEAD
  pub fn pow(&self, other: &Var<'scope>) -> Var<'scope> {
=======
  pub fn pow(&self, other: &Self) -> Self {
>>>>>>> 7e60c7ef
    let v = self.value;
    let ov = other.value;
    let pred_a = self.to_predecessor(ov * v.powf(ov - 1.0));
    let pred_b = other.to_predecessor(v.powf(ov) * v.ln());
<<<<<<< HEAD
    Var {
      value: v.powf(ov),
      index: self.add_node(pred_a, pred_b),
      tape: self.tape,
    }
=======
    self.produce(v.powf(ov), pred_a, pred_b)
>>>>>>> 7e60c7ef
  }

  /// Same as sister above, but takes a float exponent
  #[inline]
<<<<<<< HEAD
  pub fn powf(&self, other: f64) -> Var<'scope> {
=======
  pub fn powf(&self, other: f64) -> Self {
>>>>>>> 7e60c7ef
    let v = self.value;
    let ov = other;
    let pred_a = self.to_predecessor(ov * v.powf(ov - 1.0));
    let pred_b = self.to_predecessor(0.0);
<<<<<<< HEAD
    Var {
      value: v.powf(ov),
      index: self.add_node(pred_a, pred_b),
      tape: self.tape,
    }
  }

  #[inline]
  pub fn sqrt(&self) -> Var<'scope> {
=======
    self.produce(v.powf(ov), pred_a, pred_b)
  }

  #[inline]
  pub fn sqrt(&self) -> Self {
>>>>>>> 7e60c7ef
    self.powf(0.5)
  }

  #[inline]
<<<<<<< HEAD
  pub fn cbrt(&self) -> Var<'scope> {
=======
  pub fn cbrt(&self) -> Self {
>>>>>>> 7e60c7ef
    self.powf(1.0 / 3.0)
  }

  #[inline]
<<<<<<< HEAD
  pub fn abs(&self) -> Var<'scope> {
=======
  pub fn abs(&self) -> Self {
>>>>>>> 7e60c7ef
    let v = self.value;
    let pred_a = self.to_predecessor(v / v.abs());
    let pred_b = self.to_predecessor(0.0);
    self.produce(v.abs(), pred_a, pred_b)
  }

  #[inline(always)]
  fn produce(&self, value: f64, pred_a: Predecessor, pred_b: Predecessor) -> Self {
    Var {
      value,
      index: self.add_node(pred_a, pred_b),
      tape: self.tape,
    }
  }

  #[inline(always)]
  fn to_predecessor(&self, grad: f64) -> Predecessor {
    Predecessor {
      grad,
      index: self.index,
    }
  }

  #[inline]
  fn add_node(&self, pred_a: Predecessor, pred_b: Predecessor) -> NodeIndex {
    self.tape.current_frame_mut().add_node(pred_a, pred_b)
  }
}

// we implement 2 variants for each binary operation; &a <op> &b and &a <op> f64
// - owned implementations defer to reference implementations

impl<'scope> Add for &Var<'scope> {
  type Output = Var<'scope>;
  #[inline]
  fn add(self, other: Self) -> Self::Output {
    let pred_a = self.to_predecessor(1.0);
    let pred_b = other.to_predecessor(1.0);
<<<<<<< HEAD
    Var {
      value: self.value + other.value,
      index: self.add_node(pred_a, pred_b),
      tape: self.tape,
    }
=======
    self.produce(self.value + other.value, pred_a, pred_b)
>>>>>>> 7e60c7ef
  }
}

impl<'scope> Add<f64> for &Var<'scope> {
  type Output = Var<'scope>;
  #[inline]
  fn add(self, other: f64) -> Self::Output {
    let pred_a = self.to_predecessor(1.0);
    let pred_b = self.to_predecessor(0.0);
<<<<<<< HEAD
    Var {
      value: self.value + other,
      index: self.add_node(pred_a, pred_b),
      tape: self.tape,
    }
=======
    self.produce(self.value + other, pred_a, pred_b)
>>>>>>> 7e60c7ef
  }
}

impl<'scope> Add<Var<'scope>> for &Var<'scope> {
  type Output = Var<'scope>;
  #[inline(always)]
  fn add(self, other: Var<'scope>) -> Self::Output {
    self.add(&other)
  }
}

impl<'scope> Add for Var<'scope> {
  type Output = Var<'scope>;
  #[inline(always)]
  fn add(self, other: Self) -> Self::Output {
    (&self).add(&other)
  }
}

impl<'scope> Add<f64> for Var<'scope> {
  type Output = Var<'scope>;
  #[inline(always)]
  fn add(self, other: f64) -> Self::Output {
    (&self).add(other)
  }
}

impl<'scope> Add<&Var<'scope>> for Var<'scope> {
  type Output = Var<'scope>;
  #[inline(always)]
  fn add(self, other: &Var<'scope>) -> Self::Output {
    (&self).add(other)
  }
}

impl<'scope> Sub for &Var<'scope> {
  type Output = Var<'scope>;
  #[inline]
  fn sub(self, other: Self) -> Self::Output {
    let pred_a = self.to_predecessor(1.0);
    let pred_b = other.to_predecessor(-1.0);
<<<<<<< HEAD
    Var {
      value: self.value - other.value,
      index: self.add_node(pred_a, pred_b),
      tape: self.tape,
    }
=======
    self.produce(self.value - other.value, pred_a, pred_b)
>>>>>>> 7e60c7ef
  }
}

impl<'scope> Sub<f64> for &Var<'scope> {
  type Output = Var<'scope>;
  #[inline]
  fn sub(self, other: f64) -> Self::Output {
    let pred_a = self.to_predecessor(1.0);
    let pred_b = self.to_predecessor(0.0);
<<<<<<< HEAD
    Var {
      value: self.value - other,
      index: self.add_node(pred_a, pred_b),
      tape: self.tape,
    }
=======
    self.produce(self.value - other, pred_a, pred_b)
>>>>>>> 7e60c7ef
  }
}

impl<'scope> Sub<Var<'scope>> for &Var<'scope> {
  type Output = Var<'scope>;
  #[inline(always)]
  fn sub(self, other: Var<'scope>) -> Self::Output {
    self.sub(&other)
  }
}

impl<'scope> Sub for Var<'scope> {
  type Output = Var<'scope>;
  #[inline(always)]
  fn sub(self, other: Self) -> Self::Output {
    (&self).sub(&other)
  }
}

impl<'scope> Sub<f64> for Var<'scope> {
  type Output = Var<'scope>;
  #[inline(always)]
  fn sub(self, other: f64) -> Self::Output {
    (&self).sub(other)
  }
}

impl<'scope> Sub<&Var<'scope>> for Var<'scope> {
  type Output = Var<'scope>;
  #[inline(always)]
  fn sub(self, other: &Var<'scope>) -> Self::Output {
    (&self).sub(other)
  }
}

impl<'scope> Mul for &Var<'scope> {
  type Output = Var<'scope>;
  #[inline]
  fn mul(self, other: Self) -> Self::Output {
    let pred_a = self.to_predecessor(other.value);
    let pred_b = other.to_predecessor(self.value);
<<<<<<< HEAD
    Var {
      value: self.value * other.value,
      index: self.add_node(pred_a, pred_b),
      tape: self.tape,
    }
=======
    self.produce(self.value * other.value, pred_a, pred_b)
>>>>>>> 7e60c7ef
  }
}

impl<'scope> Mul<f64> for &Var<'scope> {
  type Output = Var<'scope>;
  #[inline]
  fn mul(self, other: f64) -> Self::Output {
    let pred_a = self.to_predecessor(other);
    let pred_b = self.to_predecessor(0.0);
<<<<<<< HEAD
    Var {
      value: self.value * other,
      index: self.add_node(pred_a, pred_b),
      tape: self.tape,
    }
=======
    self.produce(self.value * other, pred_a, pred_b)
>>>>>>> 7e60c7ef
  }
}

impl<'scope> Mul<Var<'scope>> for &Var<'scope> {
  type Output = Var<'scope>;
  #[inline(always)]
  fn mul(self, other: Var<'scope>) -> Self::Output {
    self.mul(&other)
  }
}

impl<'scope> Mul for Var<'scope> {
  type Output = Var<'scope>;
  #[inline(always)]
  fn mul(self, other: Self) -> Self::Output {
    (&self).mul(&other)
  }
}

impl<'scope> Mul<f64> for Var<'scope> {
  type Output = Var<'scope>;
  #[inline(always)]
  fn mul(self, other: f64) -> Self::Output {
    (&self).mul(other)
  }
}

impl<'scope> Mul<&Var<'scope>> for Var<'scope> {
  type Output = Var<'scope>;
  #[inline(always)]
  fn mul(self, other: &Var<'scope>) -> Self::Output {
    (&self).mul(other)
  }
}

impl<'scope> Div for &Var<'scope> {
  type Output = Var<'scope>;
  #[inline(always)]
  fn div(self, other: Self) -> Self::Output {
    self.mul(&other.reciprocal())
  }
}

impl<'scope> Div<f64> for &Var<'scope> {
  type Output = Var<'scope>;
  #[inline(always)]
  fn div(self, other: f64) -> Self::Output {
    // same thing...
    self.mul(1.0 / other)
  }
}

impl<'scope> Div<Var<'scope>> for &Var<'scope> {
  type Output = Var<'scope>;
  #[inline(always)]
  fn div(self, other: Var<'scope>) -> Self::Output {
    self.div(&other)
  }
}

impl<'scope> Div for Var<'scope> {
  type Output = Var<'scope>;
  #[inline(always)]
  fn div(self, other: Self) -> Self::Output {
    (&self).div(&other)
  }
}

impl<'scope> Div<f64> for Var<'scope> {
  type Output = Var<'scope>;
  #[inline(always)]
  fn div(self, other: f64) -> Self::Output {
    (&self).div(other)
  }
}

impl<'scope> Div<&Var<'scope>> for Var<'scope> {
  type Output = Var<'scope>;
  #[inline(always)]
  fn div(self, other: &Var<'scope>) -> Self::Output {
    (&self).div(other)
  }
}

impl<'scope> BitXor for &Var<'scope> {
  type Output = Var<'scope>;
  #[inline(always)]
  fn bitxor(self, other: Self) -> Self::Output {
    self.pow(other)
  }
}

impl<'scope> BitXor<f64> for &Var<'scope> {
  type Output = Var<'scope>;
  #[inline(always)]
  fn bitxor(self, other: f64) -> Self::Output {
    self.powf(other)
  }
}

impl<'scope> BitXor<Var<'scope>> for &Var<'scope> {
  type Output = Var<'scope>;
  #[inline(always)]
  fn bitxor(self, other: Var<'scope>) -> Self::Output {
    self.bitxor(&other)
  }
}

impl<'scope> BitXor for Var<'scope> {
  type Output = Var<'scope>;
  #[inline(always)]
  fn bitxor(self, other: Self) -> Self::Output {
    (&self).bitxor(&other)
  }
}

impl<'scope> BitXor<f64> for Var<'scope> {
  type Output = Var<'scope>;
  #[inline(always)]
  fn bitxor(self, other: f64) -> Self::Output {
    (&self).bitxor(other)
  }
}

impl<'scope> BitXor<&Var<'scope>> for Var<'scope> {
  type Output = Var<'scope>;
  #[inline(always)]
  fn bitxor(self, other: &Var<'scope>) -> Self::Output {
    (&self).bitxor(other)
  }
}

impl<'scope> Neg for &Var<'scope> {
  type Output = Var<'scope>;
  #[inline(always)]
  fn neg(self) -> Self::Output {
    self * -1.0
  }
}

impl<'scope> Neg for Var<'scope> {
  type Output = Var<'scope>;
  #[inline(always)]
  fn neg(self) -> Self::Output {
    (&self).neg()
  }
}

impl Deref for Var<'_> {
  type Target = f64;

  #[inline(always)]
  fn deref(&self) -> &Self::Target {
    &self.value
  }
}

impl DerefMut for Var<'_> {
  #[inline(always)]
  fn deref_mut(&mut self) -> &mut Self::Target {
    &mut self.value
  }
}

impl fmt::Debug for Var<'_> {
  fn fmt(&self, f: &mut fmt::Formatter<'_>) -> fmt::Result {
    f.debug_struct("Var")
      .field("value", &self.value())
      .field("level", &self.index.level())
      .field("index", &self.index.index())
      .finish()
  }
}

#[derive(Default, Clone)]
struct Frame {
  level: u8,
  nodes: Vec<Node>,
}

impl Frame {
  fn new(level: u8) -> Self {
    Self {
      level,
      nodes: Vec::new(),
    }
  }

  #[inline(always)]
  fn add_node(&mut self, pred_a: Predecessor, pred_b: Predecessor) -> NodeIndex {
    let node = self.nodes.len();
    self.nodes.push(Node { pred_a, pred_b });
    NodeIndex::new(self.level, node as u64)
  }
}

#[derive(Default)]
struct Frames {
  stack: Vec<Frame>,
}

impl Frames {
  #[inline]
  fn get_node(&self, index: NodeIndex) -> Option<Node> {
    // to get a node, we need to know which frame it is on (its level) along with
    // its index in that level...
    let level = index.level() as usize;
    let idx = index.index() as usize;
    self
      .stack
      .get(level)
      .and_then(|frame| frame.nodes.get(idx))
      .cloned()
  }
}

#[derive(Default)]
struct TapeInner {
  frames: RefCell<Frames>,
}

impl TapeInner {
  #[inline]
  pub fn current_frame_mut(&self) -> RefMut<Frame> {
    RefMut::map(self.frames.borrow_mut(), |frames| {
      frames
        .stack
        .last_mut()
        .expect("there should always be a current frame")
    })
  }
<<<<<<< HEAD
}

#[derive(Default)]
pub struct Tape {
  inner: TapeInner,
}

impl Tape {
  pub fn new() -> Self {
    Self::default()
  }

  pub fn scope<F, R>(&mut self, f: F) -> R
  where
    F: for<'inner> FnOnce(Guard<'inner, Unlocked>) -> R,
  {
    // taking a mutable reference to the tape means we have exclusive access in
    // subscopes...
    let tape_ptr = self as *const Tape;
    self.with_scope(tape_ptr, 0, f)
  }
=======
>>>>>>> 7e60c7ef

  fn with_scope<F, R>(&self, tape_ptr: *const Tape, level: u8, f: F) -> R
  where
<<<<<<< HEAD
    F: for<'inner> FnOnce(Guard<'inner, Unlocked>) -> R,
=======
    F: for<'inner> FnOnce(Guard<'tape, 'inner>) -> R,
>>>>>>> 7e60c7ef
  {
    let _tape_frame = FrameGuard::new(self, Frame::new(level));
    f(Guard {
      level,
      tape: tape_ptr,
      phantom: PhantomData,
    })
  }
}

/// Manage/guard the creation/deletion of the tape's stack frame...
struct FrameGuard<'tape> {
  tape: &'tape TapeInner,
}

impl<'tape> FrameGuard<'tape> {
  fn new(tape: &'tape TapeInner, frame: Frame) -> Self {
    let guard = Self { tape };
    guard.tape.frames.borrow_mut().stack.push(frame);
    guard
  }
}

impl Drop for FrameGuard<'_> {
  fn drop(&mut self) {
    self.tape.frames.borrow_mut().stack.pop();
  }
}

/// A `Tape` is almost like a 'tiered' Wengert list, in that it kind of holds a
/// stack of frames, with each frame representing a guarded scope, instead of just
/// a plain old list of nodes... this struct is just a public wrapper around
/// `TapeInner`...
///
/// Cool things to note:
/// - We can and will only ever modify what is the top frame
/// - When we calculate gradients, they are usually of the same shape for a given
///   variable... we should store a fingerprint (a graphed-hash)...
#[derive(Default)]
pub struct Tape {
  inner: TapeInner,
}

impl Tape {
  pub fn new() -> Self {
    Self::default()
  }

  pub fn scope<'tape, F, R>(&'tape mut self, f: F) -> R
  where
    F: for<'inner> FnOnce(Guard<'tape, 'inner>) -> R,
  {
    self.inner.with_scope(0, f)
  }
}

/// Phantom type for a locked guard; a locked guard cannot create variables
/// in that it is not allowed to modify it's scope
///
/// Honestly we could probably add the ability to transition back to unlocked
/// after locking...
pub struct Locked;

/// Phantom type for an unlocked guard, something we CAN create variables on...
pub struct Unlocked;

/// An unlocked `Guard` provides an API to construct variables in a specific scope,
/// once a guard is locked it can create subscopes or produce gradients for the
/// variables constructed while unlocked...
pub struct Guard<'scope, S = Unlocked> {
  level: u8,
<<<<<<< HEAD
  tape: *const Tape,
=======
  tape: &'tape TapeInner,
>>>>>>> 7e60c7ef
  phantom: PhantomData<&'scope S>,
}

impl<'scope> Guard<'scope, Unlocked> {
  /// Construct a new variable of a specific value; the created variable cannot
  /// migrate out of the enclosing scope, but it can propagate mutations made in
  /// lower scopes...
  #[inline]
<<<<<<< HEAD
  pub fn var(&self, value: f64) -> Var<'scope> {
    // Safety: tape is valid for entire computation because it was borrowed
    // mutably at the top scope...
    let tape = unsafe { &*self.tape };
    let mut current_frame = tape.inner.current_frame_mut();
=======
  pub fn var(&self, value: f64) -> Var<'tape, 'scope> {
    let mut current_frame = self.tape.current_frame_mut();
>>>>>>> 7e60c7ef
    let index = NodeIndex::new(self.level, current_frame.nodes.len() as u64);
    let index = current_frame.add_node(
      Predecessor { index, grad: 0.0 },
      Predecessor { index, grad: 0.0 },
    );
    
    Var {
      value,
      index,
      tape,
    }
  }

  /// Lock a guard...
  ///
  /// Consume an unlocked guard and produce a locked guard with same lifetimes
  #[inline]
  pub fn lock(self) -> Guard<'scope, Locked> {
    Guard {
      level: self.level,
      tape: self.tape,
      phantom: PhantomData,
    }
  }
}

impl<'scope> Guard<'scope, Locked> {
  /// A locked guard can spawn additional scopes for computation
  ///
  /// Subscopes will themselves provide a new guard for their own scopes...
  #[inline]
  pub fn scope<F, R>(&mut self, f: F) -> R
  where
    F: for<'inner> FnOnce(Guard<'inner, Unlocked>) -> R,
  {
<<<<<<< HEAD
    // Safety: tape is valid for entire computation
    let tape = unsafe { &*self.tape };
    tape.with_scope(self.tape, self.level + 1, f)
=======
    assert!(self.level < u8::MAX);
    self.tape.with_scope(self.level + 1, f)
>>>>>>> 7e60c7ef
  }

  /// A locked guard can collapse into gradients for the variables that were
  /// created on it while unlocked...
  #[inline]
  pub fn collapse(self) -> Gradients<'scope> {
    Gradients {
      tape: self.tape,
      phantom: PhantomData,
    }
  }
}

/// We know how big of a hashmap we want to store our deltas in, but we cant
/// create a map with a given capacity since we need to supply the hasher too...
trait HashMapExt {
  fn with_capacity(x: usize) -> Self;
}

/// Just specialize with_capacity for those maps who have a default hasher...
impl<K, V, S> HashMapExt for HashMap<K, V, S>
where
  K: Hash + Eq,
  S: BuildHasher + Default,
{
  fn with_capacity(capacity: usize) -> Self {
    HashMap::with_capacity_and_hasher(capacity, S::default())
  }
}

/// Unfortunately we need to duplicate the above to work for hashsets too...
trait HashSetExt {
  fn with_capacity(x: usize) -> Self;
}

impl<K, S> HashSetExt for HashSet<K, S>
where
  K: Hash + Eq,
  S: BuildHasher + Default,
{
  fn with_capacity(capacity: usize) -> Self {
    HashSet::with_capacity_and_hasher(capacity, S::default())
  }
}

/// An intermediate way to represent an enumerated node...
type IndexNode = (NodeIndex, Node);

/// Possible derivatives for a specified scope...
<<<<<<< HEAD
pub struct Gradients<'scope> {
  tape: *const Tape,
=======
pub struct Gradients<'tape, 'scope> {
  tape: &'tape TapeInner,
>>>>>>> 7e60c7ef
  phantom: PhantomData<&'scope ()>,
}

impl<'scope> Gradients<'scope> {
  /// Get the deltas of some variable in some scope
  ///
  /// This function is the hottest part of the program, occupying on average ~65%
  /// of the run time...
  pub fn of(&self, var: &Var<'scope>) -> Deltas<'scope> {
    // Safety: tape is valid for entire computation
    let tape = unsafe { &*self.tape };
    let subgraph = topological_subgraph(tape, var);

    let mut deltas = FxHashMap::with_capacity(subgraph.len());
    deltas.insert(var.index, 1.0);

    for (index, node) in subgraph.into_iter().rev() {
      let Node { pred_a, pred_b } = node;
      let single = deltas.get(&index).copied().unwrap_or(0.0);
      *deltas.entry(pred_a.index).or_insert(0.0) += pred_a.grad * single;
      *deltas.entry(pred_b.index).or_insert(0.0) += pred_b.grad * single;
    }
    
    Deltas {
      deltas,
      phantom: PhantomData,
    }
  }
}

/// Topologically sort our graph moving backwards along predecessors of a given
/// variable...
///
<<<<<<< HEAD
/// TODO: store in/out degrees and use kahns algorithm
fn topological_subgraph(tape: &Tape, var: &Var<'_>) -> Vec<IndexNode> {
  let nodes = tape.inner.frames.borrow();
=======
/// TODO: store in/out degrees and use kahns algorithm + use bitvec for visited...
//
fn topological_subgraph(tape: &TapeInner, var: &Var<'_, '_>) -> Vec<IndexNode> {
  let nodes = tape.frames.borrow();
>>>>>>> 7e60c7ef

  // preallocating a little bit of extra room provides ~20% speedup...
  let mut stack = Vec::with_capacity(512);
  let mut result = Vec::with_capacity(512);
  let mut visited = FxHashSet::with_capacity(512); // extension used here...

  stack.push((var.index, false));

  // linear dfs for easier tracing... can always revert to prettier recursive...
  while let Some((node_index, children_processed)) = stack.pop() {
    if children_processed {
      // add to result in postorder
      if let Some(node) = nodes.get_node(node_index) {
        result.push((node_index, node));
      }
    } else if visited.insert(node_index) {
      // marker to add node after children
      stack.push((node_index, true));
      if let Some(node) = nodes.get_node(node_index) {
        // process pred_a before pred_b, order matters...
        if !visited.contains(&node.pred_b.index) {
          stack.push((node.pred_b.index, false));
        }
        if !visited.contains(&node.pred_a.index) {
          stack.push((node.pred_a.index, false));
        }
      }
    }
  }

  result
}

/// The deltas of some variable in a specified scope; deltas can be with respect
/// to variables declared in outer scopes...
#[derive(Debug)]
pub struct Deltas<'scope> {
  deltas: FxHashMap<NodeIndex, f64>,
  phantom: PhantomData<&'scope ()>,
}

impl<'scope> Index<&Var<'scope>> for Deltas<'scope> {
  type Output = f64;

  fn index(&self, var: &Var<'scope>) -> &Self::Output {
    self.deltas.get(&var.index).unwrap_or(&0.0)
  }
}

#[cfg(test)]
mod tests {
  use super::*;

  mod var {
    use super::*;

    #[test]
    fn value() {
      let mut tape = Tape::new();
      tape.scope(|guard| {
        let a = guard.var(1.3);
        assert_eq!(a.value(), 1.3);
      });
    }

    #[test]
    fn add() {
      let mut tape = Tape::new();
      tape.scope(|guard| {
        let a = &guard.var(3.0);
        let b = &guard.var(4.0);
        let c = a + b;
        assert_eq!(c.value(), 3.0 + 4.0);
        let grads = guard.lock().collapse().of(&c);
        // df/da = 1, df/db = 1
        assert_eq!(grads[a], 1.0);
        assert_eq!(grads[b], 1.0);
      });
    }

    #[test]
    fn add_f64() {
      let mut tape = Tape::new();
      tape.scope(|guard| {
        let a = &guard.var(3.0);
        let c = a + 5.0;
        assert_eq!(c.value(), 3.0 + 5.0);
        let grads = guard.lock().collapse().of(&c);
        // df/da = 1
        assert_eq!(grads[a], 1.0);
      });
    }

    #[test]
    fn sub() {
      let mut tape = Tape::new();
      tape.scope(|guard| {
        let a = &guard.var(7.0);
        let b = &guard.var(4.0);
        let c = a - b;
        assert_eq!(c.value(), 7.0 - 4.0);
        let grads = guard.lock().collapse().of(&c);
        // df/da = 1, df/db = -1
        assert_eq!(grads[a], 1.0);
        assert_eq!(grads[b], -1.0);
      });
    }

    #[test]
    fn sub_f64() {
      let mut tape = Tape::new();
      tape.scope(|guard| {
        let a = &guard.var(7.0);
        let c = a - 3.0;
        assert_eq!(c.value(), 7.0 - 3.0);
        let grads = guard.lock().collapse().of(&c);
        // df/da = 1
        assert_eq!(grads[a], 1.0);
      });
    }

    #[test]
    fn mul() {
      let mut tape = Tape::new();
      tape.scope(|guard| {
        let a = &guard.var(3.0);
        let b = &guard.var(4.0);
        let c = a * b;
        assert_eq!(c.value(), 3.0 * 4.0);
        let grads = guard.lock().collapse().of(&c);
        // df/da = b, df/db = a
        assert_eq!(grads[a], 4.0);
        assert_eq!(grads[b], 3.0);
      });
    }

    #[test]
    fn mul_f64() {
      let mut tape = Tape::new();
      tape.scope(|guard| {
        let a = &guard.var(3.0);
        let c = a * 5.0;
        assert_eq!(c.value(), 3.0 * 5.0);
        let grads = guard.lock().collapse().of(&c);
        // df/da = 5
        assert_eq!(grads[a], 5.0);
      });
    }

    #[test]
    fn div() {
      let mut tape = Tape::new();
      tape.scope(|guard| {
        let a = &guard.var(6.0);
        let b = &guard.var(3.0);
        let c = a / b;
        assert_eq!(c.value(), 6.0 / 3.0);
        let grads = guard.lock().collapse().of(&c);
        // df/da = 1/b, df/db = -a/b^2
        assert_eq!(grads[a], 1.0 / 3.0);
        assert_eq!(grads[b], -6.0 / (3.0 * 3.0));
      });
    }

    #[test]
    fn div_f64() {
      let mut tape = Tape::new();
      tape.scope(|guard| {
        let a = &guard.var(6.0);
        let c = a / 2.0;
        assert_eq!(c.value(), 6.0 / 2.0);
        let grads = guard.lock().collapse().of(&c);
        // df/da = 1/2
        assert_eq!(grads[a], 1.0 / 2.0);
      });
    }

    #[test]
    fn bitxor() {
      let mut tape = Tape::new();
      tape.scope(|guard| {
        let a = &guard.var(2.0);
        let b = &guard.var(3.0);
        let c = a ^ b;
        assert_eq!(c.value(), f64::powf(2.0, 3.0));
        let grads = guard.lock().collapse().of(&c);
        // df/da = b * a^(b-1)
        // df/db = a^b * ln(a)
        assert_eq!(grads[a], 3.0 * f64::powf(2.0, 2.0));
        assert_eq!(grads[b], f64::powf(2.0, 3.0) * f64::ln(2.0));
      });
    }

    #[test]
    fn bitxor_f64() {
      let mut tape = Tape::new();
      tape.scope(|guard| {
        let a = &guard.var(2.0);
        let c = a ^ 3.0;
        assert_eq!(c.value(), f64::powf(2.0, 3.0));
        let grads = guard.lock().collapse().of(&c);
        // df/da = 3 * a^(3-1)
        assert_eq!(grads[a], 3.0 * f64::powf(2.0, 2.0));
      });
    }

    #[test]
    fn neg() {
      let mut tape = Tape::new();
      tape.scope(|guard| {
        let a = guard.var(2.0);
        let neg_a = -&a; // using the reference negation operator
                         // Verify that the value is correctly negated.
        assert_eq!(neg_a.value(), -2.0);
        let grads = guard.lock().collapse().of(&neg_a);
        // For f(x) = -x, the derivative with respect to x should be -1.
        assert_eq!(grads[&a], -1.0);
      });
    }

    #[test]
    fn reciprocal() {
      let mut tape = Tape::new();
      tape.scope(|guard| {
        let a = &guard.var(1.3);
        let b = a.reciprocal();
        assert_eq!(b.value(), 1.0 / 1.3);
        let grads = guard.lock().collapse().of(&b);
        // df/da = -1/a^2
        assert_eq!(grads[a], -1.0 / (1.3 * 1.3));
      });
    }

    #[test]
    fn sin() {
      let mut tape = Tape::new();
      tape.scope(|guard| {
        let a = &guard.var(1.3);
        let b = a.sin();
        assert_eq!(b.value(), f64::sin(1.3));
        let grads = guard.lock().collapse().of(&b);
        // df/da = cos(a)
        assert_eq!(grads[a], f64::cos(1.3));
      });
    }

    #[test]
    fn cos() {
      let mut tape = Tape::new();
      tape.scope(|guard| {
        let a = &guard.var(3.1);
        let b = a.cos();
        assert_eq!(b.value(), f64::cos(3.1));
        let grads = guard.lock().collapse().of(&b);
        // df/da = -sin(a)
        assert_eq!(grads[a], -f64::sin(3.1));
      });
    }

    #[test]
    fn tan() {
      let mut tape = Tape::new();
      tape.scope(|guard| {
        let a = &guard.var(5.6);
        let b = a.tan();
        assert_eq!(b.value(), f64::tan(5.6));
        let grads = guard.lock().collapse().of(&b);
        // df/da = sec^2(a)
        assert_eq!(grads[a], 1.0 / (f64::cos(5.6).powi(2)));
      });
    }

    #[test]
    fn ln() {
      let mut tape = Tape::new();
      tape.scope(|guard| {
        let a = &guard.var(5.6);
        let b = a.ln();
        assert_eq!(b.value(), f64::ln(5.6));
        let grads = guard.lock().collapse().of(&b);
        // df/da = 1/a
        assert_eq!(grads[a], 1.0 / 5.6);
      });
    }

    #[test]
    fn log() {
      let mut tape = Tape::new();
      tape.scope(|guard| {
        let a = &guard.var(5.6);
        let base = 3.0;
        let b = a.log(base);
        assert_eq!(b.value(), f64::log(5.6, base));
        let grads = guard.lock().collapse().of(&b);
        // df/da = 1/(a ln(b))
        assert_eq!(grads[a], 1.0 / (5.6 * base.ln()));
      });
    }

    #[test]
    fn log10() {
      let mut tape = Tape::new();
      tape.scope(|guard| {
        let a = &guard.var(1.0);
        let b = a.log10();
        assert_eq!(b.value(), f64::log10(1.0));
        let grads = guard.lock().collapse().of(&b);
        // df/da = 1/(a ln(10))
        assert_eq!(grads[a], 1.0 / (1.0 * f64::ln(10.0)));
      });
    }

    #[test]
    fn log2() {
      let mut tape = Tape::new();
      tape.scope(|guard| {
        let a = &guard.var(2.0);
        let b = a.log2();
        assert_eq!(b.value(), f64::log2(2.0));
        let grads = guard.lock().collapse().of(&b);
        // df/da = 1/(a ln(2))
        assert_eq!(grads[a], 1.0 / (2.0 * f64::ln(2.0)));
      });
    }

    #[test]
    fn asin() {
      let mut tape = Tape::new();
      tape.scope(|guard| {
        let a = &guard.var(0.5);
        let b = a.asin();
        assert_eq!(b.value(), f64::asin(0.5));
        let grads = guard.lock().collapse().of(&b);
        // df/da = 1/sqrt(1-a^2)
        assert_eq!(grads[a], 1.0 / f64::sqrt(1.0 - 0.5 * 0.5));
      });
    }

    #[test]
    fn acos() {
      let mut tape = Tape::new();
      tape.scope(|guard| {
        let a = &guard.var(0.5);
        let b = a.acos();
        assert_eq!(b.value(), f64::acos(0.5));
        let grads = guard.lock().collapse().of(&b);
        // df/da = -1/sqrt(1-a^2)
        assert_eq!(grads[a], -1.0 / f64::sqrt(1.0 - 0.5 * 0.5));
      });
    }

    #[test]
    fn atan() {
      let mut tape = Tape::new();
      tape.scope(|guard| {
        let a = &guard.var(1.2);
        let b = a.atan();
        assert_eq!(b.value(), f64::atan(1.2));
        let grads = guard.lock().collapse().of(&b);
        // df/da = 1/(1+a^2)
        assert_eq!(grads[a], 1.0 / (1.0 + 1.2 * 1.2));
      });
    }

    #[test]
    fn sinh() {
      let mut tape = Tape::new();
      tape.scope(|guard| {
        let a = &guard.var(1.3);
        let b = a.sinh();
        assert_eq!(b.value(), f64::sinh(1.3));
        let grads = guard.lock().collapse().of(&b);
        // df/da = cosh(a)
        assert_eq!(grads[a], f64::cosh(1.3));
      });
    }

    #[test]
    fn cosh() {
      let mut tape = Tape::new();
      tape.scope(|guard| {
        let a = &guard.var(1.3);
        let b = a.cosh();
        assert_eq!(b.value(), f64::cosh(1.3));
        let grads = guard.lock().collapse().of(&b);
        // df/da = sinh(a)
        assert_eq!(grads[a], f64::sinh(1.3));
      });
    }

    #[test]
    fn tanh() {
      let mut tape = Tape::new();
      tape.scope(|guard| {
        let a = &guard.var(0.8);
        let b = a.tanh();
        assert_eq!(b.value(), f64::tanh(0.8));
        let grads = guard.lock().collapse().of(&b);
        // df/da = 1/cosh^2(a)
        assert_eq!(grads[a], 1.0 / (f64::cosh(0.8) * f64::cosh(0.8)));
      });
    }

    #[test]
    fn asinh() {
      let mut tape = Tape::new();
      tape.scope(|guard| {
        let a = &guard.var(1.5);
        let b = a.asinh();
        assert_eq!(b.value(), f64::asinh(1.5));
        let grads = guard.lock().collapse().of(&b);
        // df/da = 1/sqrt(1+a^2)
        assert_eq!(grads[a], 1.0 / f64::sqrt(1.0 + 1.5 * 1.5));
      });
    }

    #[test]
    fn acosh() {
      let mut tape = Tape::new();
      tape.scope(|guard| {
        let a = &guard.var(2.0);
        let b = a.acosh();
        assert_eq!(b.value(), f64::acosh(2.0));
        let grads = guard.lock().collapse().of(&b);
        // df/da = 1/sqrt(a^2-1)
        assert_eq!(grads[a], 1.0 / f64::sqrt(2.0 * 2.0 - 1.0));
      });
    }

    #[test]
    fn atanh() {
      let mut tape = Tape::new();
      tape.scope(|guard| {
        let a = &guard.var(0.0);
        let b = a.atanh();
        assert_eq!(b.value(), f64::atanh(0.0));
        let grads = guard.lock().collapse().of(&b);
        // df/da = 1/(1-a^2)
        assert_eq!(grads[a], 1.0 / (1.0 - 0.0 * 0.0));
      });
    }

    #[test]
    fn exp() {
      let mut tape = Tape::new();
      tape.scope(|guard| {
        let a = &guard.var(1.3);
        let b = a.exp();
        assert_eq!(b.value(), f64::exp(1.3));
        let grads = guard.lock().collapse().of(&b);
        // df/da = exp(a)
        assert_eq!(grads[a], f64::exp(1.3));
      });
    }

    #[test]
    fn exp2() {
      let mut tape = Tape::new();
      tape.scope(|guard| {
        let a = &guard.var(1.3);
        let b = a.exp2();
        assert_eq!(b.value(), f64::exp2(1.3));
        let grads = guard.lock().collapse().of(&b);
        // df/da = exp2(a) * ln(2)
        assert_eq!(grads[a], f64::exp2(1.3) * f64::ln(2.0));
      });
    }

    #[test]
    fn pow() {
      let mut tape = Tape::new();
      tape.scope(|guard| {
        let a = &guard.var(2.0);
        let b = &guard.var(3.0);
        let c = a.pow(b);
        assert_eq!(c.value(), f64::powf(2.0, 3.0));
        let grads = guard.lock().collapse().of(&c);
        // df/da = b * a^(b-1)
        assert_eq!(grads[a], 3.0 * f64::powf(2.0, 3.0 - 1.0));
        // df/db = a^b * ln(a)
        assert_eq!(grads[b], f64::powf(2.0, 3.0) * f64::ln(2.0));
      });
    }

    #[test]
    fn powf() {
      let mut tape = Tape::new();
      tape.scope(|guard| {
        let a = &guard.var(2.0);
        let b = a.powf(3.0);
        assert_eq!(b.value(), f64::powf(2.0, 3.0));
        let grads = guard.lock().collapse().of(&b);
        // df/da = 3 * a^(3-1)
        assert_eq!(grads[a], 3.0 * f64::powf(2.0, 3.0 - 1.0));
      });
    }

    #[test]
    fn sqrt() {
      let mut tape = Tape::new();
      tape.scope(|guard| {
        let a = &guard.var(4.0);
        let b = a.sqrt();
        assert_eq!(b.value(), f64::sqrt(4.0));
        let grads = guard.lock().collapse().of(&b);
        // df/da = 1/(2*sqrt(a))
        assert_eq!(grads[a], 1.0 / (2.0 * f64::sqrt(4.0)));
      });
    }

    #[test]
    fn cbrt() {
      let mut tape = Tape::new();
      tape.scope(|guard| {
        let a = &guard.var(1.0);
        let b = a.cbrt();
        assert_eq!(b.value(), f64::cbrt(1.0));
        let grads = guard.lock().collapse().of(&b);
        // df/da = 1/(3*cbrt(a^2))
        assert_eq!(grads[a], 1.0 / (3.0 * f64::cbrt(1.0 * 1.0)));
      });
    }
  }

  mod tape {
    use super::*;

    #[test]
    fn guard() {
      let mut tape = Tape::new();
      tape.scope(|guard| {
        let a = &guard.var(2.0);
        let b = &guard.var(3.0);
        assert_eq!(a.value(), 2.0);
        assert_eq!(b.value(), 3.0);
        let a_ptr = a.tape as *const TapeInner;
        let b_ptr = b.tape as *const TapeInner;
        assert_eq!(a_ptr, b_ptr);
      });
    }

    #[test]
    fn grads() {
      let mut tape = Tape::new();
      tape.scope(|guard| {
        let a = &guard.var(2.0);
        let b = &guard.var(3.0);
        let grads = guard.lock().collapse();
        assert_eq!(a.value(), 2.0);
        assert_eq!(b.value(), 3.0);
        let da = grads.of(a);
        assert_eq!(da[a], 1.0);
        assert_eq!(da[b], 0.0);
      });
    }

    #[test]
    fn reset() {
      let mut tape = Tape::new();
      {
        tape.scope(|guard| {
          let a = &guard.var(1.0);
          let _da = guard.lock().collapse().of(a);
        });
      }
      // after scope ends frame stack should be empty
      assert!(tape.inner.frames.borrow().stack.is_empty());
    }
  }

  mod gradients {
    use super::*;

    #[test]
    fn of() {
      let mut tape = Tape::new();
      tape.scope(|guard| {
        let a = &guard.var(5.0);
        let b = &guard.var(2.0);
        let c = &guard.var(1.0);
        let res = a.pow(b).sub(c.asinh().div(2.0)).add(f64::sin(1.0));
        assert_eq!(
          res.value(),
          f64::powf(5.0, 2.0) - f64::asinh(1.0) / 2.0 + f64::sin(1.0)
        );
        let grads = guard.lock().collapse();
        let dres = grads.of(&res);
        let ga = dres[a]; // df/da
        let gb = dres[b]; // df/db
        let gc = dres[c]; // df/dc
        assert_eq!(ga, 2.0 * 5.0);
        assert_eq!(gb, 25.0 * f64::ln(5.0));
        assert_eq!(gc, -1.0 / (2.0 * 2.0f64.sqrt()));
      });
    }
  }
}<|MERGE_RESOLUTION|>--- conflicted
+++ resolved
@@ -83,447 +83,195 @@
 #[derive(Clone)]
 pub struct Var<'scope> {
   value: f64,
-<<<<<<< HEAD
-  tape: &'scope Tape,
-=======
-  tape: &'tape TapeInner,
->>>>>>> 7e60c7ef
+  tape: &'scope TapeInner,
   index: NodeIndex,
 }
 
-impl<'scope> Var<'scope> {
+impl Var<'_> {
   #[inline(always)]
   pub fn value(&self) -> f64 {
     self.value
   }
 
   #[inline]
-<<<<<<< HEAD
-  pub fn reciprocal(&self) -> Var<'scope> {
+  pub fn reciprocal(&self) -> Self {
     let v = self.value;
     let pred_a = self.to_predecessor(-1.0 / (v * v));
     let pred_b = self.to_predecessor(0.0);
-    Var {
-      value: 1.0 / v,
-      index: self.add_node(pred_a, pred_b),
-      tape: self.tape,
-    }
-  }
-
-  #[inline]
-  pub fn sin(&self) -> Var<'scope> {
+    self.produce(1.0 / v, pred_a, pred_b)
+  }
+
+  #[inline]
+  pub fn sin(&self) -> Self {
     let v = self.value;
     let pred_a = self.to_predecessor(v.cos());
     let pred_b = self.to_predecessor(0.0);
-    Var {
-      value: v.sin(),
-      index: self.add_node(pred_a, pred_b),
-      tape: self.tape,
-    }
-  }
-
-  #[inline]
-  pub fn cos(&self) -> Var<'scope> {
+    self.produce(v.sin(), pred_a, pred_b)
+  }
+
+  #[inline]
+  pub fn cos(&self) -> Self {
     let v = self.value;
     let pred_a = self.to_predecessor(-v.sin());
     let pred_b = self.to_predecessor(0.0);
-    Var {
-      value: v.cos(),
-      index: self.add_node(pred_a, pred_b),
-      tape: self.tape,
-    }
-  }
-
-  #[inline]
-  pub fn tan(&self) -> Var<'scope> {
+    self.produce(v.cos(), pred_a, pred_b)
+  }
+
+  #[inline]
+  pub fn tan(&self) -> Self {
     let v = self.value;
     let pred_a = self.to_predecessor(1.0 / (v.cos() * v.cos()));
     let pred_b = self.to_predecessor(0.0);
-    Var {
-      value: v.tan(),
-      index: self.add_node(pred_a, pred_b),
-      tape: self.tape,
-    }
-  }
-
-  #[inline]
-  pub fn ln(&self) -> Var<'scope> {
+    self.produce(v.tan(), pred_a, pred_b)
+  }
+
+  #[inline]
+  pub fn ln(&self) -> Self {
     let v = self.value;
     let pred_a = self.to_predecessor(1.0 / v);
     let pred_b = self.to_predecessor(0.0);
-    Var {
-      value: v.ln(),
-      index: self.add_node(pred_a, pred_b),
-      tape: self.tape,
-    }
-  }
-
-  #[inline]
-  pub fn log(&self, base: f64) -> Var<'scope> {
+    self.produce(v.ln(), pred_a, pred_b)
+  }
+
+  #[inline]
+  pub fn log(&self, base: f64) -> Self {
     let v = self.value;
     let pred_a = self.to_predecessor(1.0 / (v * base.ln()));
     let pred_b = self.to_predecessor(0.0);
-    Var {
-      value: v.log(base),
-      index: self.add_node(pred_a, pred_b),
-      tape: self.tape,
-    }
-  }
-
-  #[inline]
-  pub fn log10(&self) -> Var<'scope> {
-=======
-  pub fn reciprocal(&self) -> Self {
-    let v = self.value;
-    let pred_a = self.to_predecessor(-1.0 / (v * v));
-    let pred_b = self.to_predecessor(0.0);
-    self.produce(1.0 / v, pred_a, pred_b)
-  }
-
-  #[inline]
-  pub fn sin(&self) -> Self {
-    let v = self.value;
-    let pred_a = self.to_predecessor(v.cos());
-    let pred_b = self.to_predecessor(0.0);
-    self.produce(v.sin(), pred_a, pred_b)
-  }
-
-  #[inline]
-  pub fn cos(&self) -> Self {
-    let v = self.value;
-    let pred_a = self.to_predecessor(-v.sin());
-    let pred_b = self.to_predecessor(0.0);
-    self.produce(v.cos(), pred_a, pred_b)
-  }
-
-  #[inline]
-  pub fn tan(&self) -> Self {
-    let v = self.value;
-    let pred_a = self.to_predecessor(1.0 / (v.cos() * v.cos()));
-    let pred_b = self.to_predecessor(0.0);
-    self.produce(v.tan(), pred_a, pred_b)
-  }
-
-  #[inline]
-  pub fn ln(&self) -> Self {
-    let v = self.value;
-    let pred_a = self.to_predecessor(1.0 / v);
-    let pred_b = self.to_predecessor(0.0);
-    self.produce(v.ln(), pred_a, pred_b)
-  }
-
-  #[inline]
-  pub fn log(&self, base: f64) -> Self {
-    let v = self.value;
-    let pred_a = self.to_predecessor(1.0 / (v * base.ln()));
-    let pred_b = self.to_predecessor(0.0);
     self.produce(v.log(base), pred_a, pred_b)
   }
 
   #[inline]
   pub fn log10(&self) -> Self {
->>>>>>> 7e60c7ef
     self.log(10.0)
   }
 
   #[inline]
-<<<<<<< HEAD
-  pub fn log2(&self) -> Var<'scope> {
-=======
   pub fn log2(&self) -> Self {
->>>>>>> 7e60c7ef
     self.log(2.0)
   }
 
   #[inline]
-<<<<<<< HEAD
-  pub fn asin(&self) -> Var<'scope> {
+  pub fn asin(&self) -> Self {
     let v = self.value;
     let pred_a = self.to_predecessor(1.0 / (1.0 - v * v).sqrt());
     let pred_b = self.to_predecessor(0.0);
-    Var {
-      value: v.asin(),
-      index: self.add_node(pred_a, pred_b),
-      tape: self.tape,
-    }
-  }
-
-  #[inline]
-  pub fn acos(&self) -> Var<'scope> {
+    self.produce(v.asin(), pred_a, pred_b)
+  }
+
+  #[inline]
+  pub fn acos(&self) -> Self {
     let v = self.value;
     let pred_a = self.to_predecessor(-1.0 / (1.0 - v * v).sqrt());
     let pred_b = self.to_predecessor(0.0);
-    Var {
-      value: v.acos(),
-      index: self.add_node(pred_a, pred_b),
-      tape: self.tape,
-    }
-  }
-
-  #[inline]
-  pub fn atan(&self) -> Var<'scope> {
+    self.produce(v.acos(), pred_a, pred_b)
+  }
+
+  #[inline]
+  pub fn atan(&self) -> Self {
     let v = self.value;
     let pred_a = self.to_predecessor(1.0 / (1.0 + v * v));
     let pred_b = self.to_predecessor(0.0);
-    Var {
-      value: v.atan(),
-      index: self.add_node(pred_a, pred_b),
-      tape: self.tape,
-    }
-  }
-
-  #[inline]
-  pub fn sinh(&self) -> Var<'scope> {
+    self.produce(v.atan(), pred_a, pred_b)
+  }
+
+  #[inline]
+  pub fn sinh(&self) -> Self {
     let v = self.value;
     let pred_a = self.to_predecessor(v.cosh());
     let pred_b = self.to_predecessor(0.0);
-    Var {
-      value: v.sinh(),
-      index: self.add_node(pred_a, pred_b),
-      tape: self.tape,
-    }
-  }
-
-  #[inline]
-  pub fn cosh(&self) -> Var<'scope> {
+    self.produce(v.sinh(), pred_a, pred_b)
+  }
+
+  #[inline]
+  pub fn cosh(&self) -> Self {
     let v = self.value;
     let pred_a = self.to_predecessor(v.sinh());
     let pred_b = self.to_predecessor(0.0);
-    Var {
-      value: v.cosh(),
-      index: self.add_node(pred_a, pred_b),
-      tape: self.tape,
-    }
-  }
-
-  #[inline]
-  pub fn tanh(&self) -> Var<'scope> {
+    self.produce(v.cosh(), pred_a, pred_b)
+  }
+
+  #[inline]
+  pub fn tanh(&self) -> Self {
     let v = self.value;
     let pred_a = self.to_predecessor(1.0 / (v.cosh() * v.cosh()));
     let pred_b = self.to_predecessor(0.0);
-    Var {
-      value: v.tanh(),
-      index: self.add_node(pred_a, pred_b),
-      tape: self.tape,
-    }
-  }
-
-  #[inline]
-  pub fn asinh(&self) -> Var<'scope> {
+    self.produce(v.tanh(), pred_a, pred_b)
+  }
+
+  #[inline]
+  pub fn asinh(&self) -> Self {
     let v = self.value;
     let pred_a = self.to_predecessor(1.0 / (1.0 + v * v).sqrt());
     let pred_b = self.to_predecessor(0.0);
-    Var {
-      value: v.asinh(),
-      index: self.add_node(pred_a, pred_b),
-      tape: self.tape,
-    }
-  }
-
-  #[inline]
-  pub fn acosh(&self) -> Var<'scope> {
+    self.produce(v.asinh(), pred_a, pred_b)
+  }
+
+  #[inline]
+  pub fn acosh(&self) -> Self {
     let v = self.value;
     let pred_a = self.to_predecessor(1.0 / (v * v - 1.0).sqrt());
     let pred_b = self.to_predecessor(0.0);
-    Var {
-      value: v.acosh(),
-      index: self.add_node(pred_a, pred_b),
-      tape: self.tape,
-    }
-  }
-
-  #[inline]
-  pub fn atanh(&self) -> Var<'scope> {
+    self.produce(v.acosh(), pred_a, pred_b)
+  }
+
+  #[inline]
+  pub fn atanh(&self) -> Self {
     let v = self.value;
     let pred_a = self.to_predecessor(1.0 / (1.0 - v * v).sqrt());
     let pred_b = self.to_predecessor(0.0);
-    Var {
-      value: v.atanh(),
-      index: self.add_node(pred_a, pred_b),
-      tape: self.tape,
-    }
-  }
-
-  #[inline]
-  pub fn exp(&self) -> Var<'scope> {
+    self.produce(v.atanh(), pred_a, pred_b)
+  }
+
+  #[inline]
+  pub fn exp(&self) -> Self {
     let v = self.value;
     let pred_a = self.to_predecessor(v.exp());
     let pred_b = self.to_predecessor(0.0);
-    Var {
-      value: v.exp(),
-      index: self.add_node(pred_a, pred_b),
-      tape: self.tape,
-    }
-  }
-
-  #[inline]
-  pub fn exp2(&self) -> Var<'scope> {
+    self.produce(v.exp(), pred_a, pred_b)
+  }
+
+  #[inline]
+  pub fn exp2(&self) -> Self {
     let v = self.value;
     let pred_a = self.to_predecessor(v.exp2() * 2.0_f64.ln());
     let pred_b = self.to_predecessor(0.0);
-    Var {
-      value: v.exp2(),
-      index: self.add_node(pred_a, pred_b),
-      tape: self.tape,
-    }
-=======
-  pub fn asin(&self) -> Self {
-    let v = self.value;
-    let pred_a = self.to_predecessor(1.0 / (1.0 - v * v).sqrt());
-    let pred_b = self.to_predecessor(0.0);
-    self.produce(v.asin(), pred_a, pred_b)
-  }
-
-  #[inline]
-  pub fn acos(&self) -> Self {
-    let v = self.value;
-    let pred_a = self.to_predecessor(-1.0 / (1.0 - v * v).sqrt());
-    let pred_b = self.to_predecessor(0.0);
-    self.produce(v.acos(), pred_a, pred_b)
-  }
-
-  #[inline]
-  pub fn atan(&self) -> Self {
-    let v = self.value;
-    let pred_a = self.to_predecessor(1.0 / (1.0 + v * v));
-    let pred_b = self.to_predecessor(0.0);
-    self.produce(v.atan(), pred_a, pred_b)
-  }
-
-  #[inline]
-  pub fn sinh(&self) -> Self {
-    let v = self.value;
-    let pred_a = self.to_predecessor(v.cosh());
-    let pred_b = self.to_predecessor(0.0);
-    self.produce(v.sinh(), pred_a, pred_b)
-  }
-
-  #[inline]
-  pub fn cosh(&self) -> Self {
-    let v = self.value;
-    let pred_a = self.to_predecessor(v.sinh());
-    let pred_b = self.to_predecessor(0.0);
-    self.produce(v.cosh(), pred_a, pred_b)
-  }
-
-  #[inline]
-  pub fn tanh(&self) -> Self {
-    let v = self.value;
-    let pred_a = self.to_predecessor(1.0 / (v.cosh() * v.cosh()));
-    let pred_b = self.to_predecessor(0.0);
-    self.produce(v.tanh(), pred_a, pred_b)
-  }
-
-  #[inline]
-  pub fn asinh(&self) -> Self {
-    let v = self.value;
-    let pred_a = self.to_predecessor(1.0 / (1.0 + v * v).sqrt());
-    let pred_b = self.to_predecessor(0.0);
-    self.produce(v.asinh(), pred_a, pred_b)
-  }
-
-  #[inline]
-  pub fn acosh(&self) -> Self {
-    let v = self.value;
-    let pred_a = self.to_predecessor(1.0 / (v * v - 1.0).sqrt());
-    let pred_b = self.to_predecessor(0.0);
-    self.produce(v.acosh(), pred_a, pred_b)
-  }
-
-  #[inline]
-  pub fn atanh(&self) -> Self {
-    let v = self.value;
-    let pred_a = self.to_predecessor(1.0 / (1.0 - v * v).sqrt());
-    let pred_b = self.to_predecessor(0.0);
-    self.produce(v.atanh(), pred_a, pred_b)
-  }
-
-  #[inline]
-  pub fn exp(&self) -> Self {
-    let v = self.value;
-    let pred_a = self.to_predecessor(v.exp());
-    let pred_b = self.to_predecessor(0.0);
-    self.produce(v.exp(), pred_a, pred_b)
-  }
-
-  #[inline]
-  pub fn exp2(&self) -> Self {
-    let v = self.value;
-    let pred_a = self.to_predecessor(v.exp2() * 2.0_f64.ln());
-    let pred_b = self.to_predecessor(0.0);
     self.produce(v.exp2(), pred_a, pred_b)
->>>>>>> 7e60c7ef
   }
 
   /// We explicitly declare a function named `pow` on Var since `bitxor` is
   /// not as descriptive as `add` and `sub`...
   #[inline]
-<<<<<<< HEAD
-  pub fn pow(&self, other: &Var<'scope>) -> Var<'scope> {
-=======
   pub fn pow(&self, other: &Self) -> Self {
->>>>>>> 7e60c7ef
     let v = self.value;
     let ov = other.value;
     let pred_a = self.to_predecessor(ov * v.powf(ov - 1.0));
     let pred_b = other.to_predecessor(v.powf(ov) * v.ln());
-<<<<<<< HEAD
-    Var {
-      value: v.powf(ov),
-      index: self.add_node(pred_a, pred_b),
-      tape: self.tape,
-    }
-=======
     self.produce(v.powf(ov), pred_a, pred_b)
->>>>>>> 7e60c7ef
   }
 
   /// Same as sister above, but takes a float exponent
   #[inline]
-<<<<<<< HEAD
-  pub fn powf(&self, other: f64) -> Var<'scope> {
-=======
   pub fn powf(&self, other: f64) -> Self {
->>>>>>> 7e60c7ef
     let v = self.value;
     let ov = other;
     let pred_a = self.to_predecessor(ov * v.powf(ov - 1.0));
     let pred_b = self.to_predecessor(0.0);
-<<<<<<< HEAD
-    Var {
-      value: v.powf(ov),
-      index: self.add_node(pred_a, pred_b),
-      tape: self.tape,
-    }
-  }
-
-  #[inline]
-  pub fn sqrt(&self) -> Var<'scope> {
-=======
     self.produce(v.powf(ov), pred_a, pred_b)
   }
 
   #[inline]
   pub fn sqrt(&self) -> Self {
->>>>>>> 7e60c7ef
     self.powf(0.5)
   }
 
   #[inline]
-<<<<<<< HEAD
-  pub fn cbrt(&self) -> Var<'scope> {
-=======
   pub fn cbrt(&self) -> Self {
->>>>>>> 7e60c7ef
     self.powf(1.0 / 3.0)
   }
 
   #[inline]
-<<<<<<< HEAD
-  pub fn abs(&self) -> Var<'scope> {
-=======
   pub fn abs(&self) -> Self {
->>>>>>> 7e60c7ef
     let v = self.value;
     let pred_a = self.to_predecessor(v / v.abs());
     let pred_b = self.to_predecessor(0.0);
@@ -562,15 +310,7 @@
   fn add(self, other: Self) -> Self::Output {
     let pred_a = self.to_predecessor(1.0);
     let pred_b = other.to_predecessor(1.0);
-<<<<<<< HEAD
-    Var {
-      value: self.value + other.value,
-      index: self.add_node(pred_a, pred_b),
-      tape: self.tape,
-    }
-=======
     self.produce(self.value + other.value, pred_a, pred_b)
->>>>>>> 7e60c7ef
   }
 }
 
@@ -580,15 +320,7 @@
   fn add(self, other: f64) -> Self::Output {
     let pred_a = self.to_predecessor(1.0);
     let pred_b = self.to_predecessor(0.0);
-<<<<<<< HEAD
-    Var {
-      value: self.value + other,
-      index: self.add_node(pred_a, pred_b),
-      tape: self.tape,
-    }
-=======
     self.produce(self.value + other, pred_a, pred_b)
->>>>>>> 7e60c7ef
   }
 }
 
@@ -630,15 +362,7 @@
   fn sub(self, other: Self) -> Self::Output {
     let pred_a = self.to_predecessor(1.0);
     let pred_b = other.to_predecessor(-1.0);
-<<<<<<< HEAD
-    Var {
-      value: self.value - other.value,
-      index: self.add_node(pred_a, pred_b),
-      tape: self.tape,
-    }
-=======
     self.produce(self.value - other.value, pred_a, pred_b)
->>>>>>> 7e60c7ef
   }
 }
 
@@ -648,15 +372,7 @@
   fn sub(self, other: f64) -> Self::Output {
     let pred_a = self.to_predecessor(1.0);
     let pred_b = self.to_predecessor(0.0);
-<<<<<<< HEAD
-    Var {
-      value: self.value - other,
-      index: self.add_node(pred_a, pred_b),
-      tape: self.tape,
-    }
-=======
     self.produce(self.value - other, pred_a, pred_b)
->>>>>>> 7e60c7ef
   }
 }
 
@@ -698,15 +414,7 @@
   fn mul(self, other: Self) -> Self::Output {
     let pred_a = self.to_predecessor(other.value);
     let pred_b = other.to_predecessor(self.value);
-<<<<<<< HEAD
-    Var {
-      value: self.value * other.value,
-      index: self.add_node(pred_a, pred_b),
-      tape: self.tape,
-    }
-=======
     self.produce(self.value * other.value, pred_a, pred_b)
->>>>>>> 7e60c7ef
   }
 }
 
@@ -716,15 +424,7 @@
   fn mul(self, other: f64) -> Self::Output {
     let pred_a = self.to_predecessor(other);
     let pred_b = self.to_predecessor(0.0);
-<<<<<<< HEAD
-    Var {
-      value: self.value * other,
-      index: self.add_node(pred_a, pred_b),
-      tape: self.tape,
-    }
-=======
     self.produce(self.value * other, pred_a, pred_b)
->>>>>>> 7e60c7ef
   }
 }
 
@@ -941,6 +641,25 @@
   }
 }
 
+/// Manage/guard the creation/deletion of the tape's stack frame...
+struct FrameGuard<'tape> {
+  tape: &'tape TapeInner,
+}
+
+impl<'tape> FrameGuard<'tape> {
+  fn new(tape: &'tape TapeInner, frame: Frame) -> Self {
+    let guard = Self { tape };
+    guard.tape.frames.borrow_mut().stack.push(frame);
+    guard
+  }
+}
+
+impl Drop for FrameGuard<'_> {
+  fn drop(&mut self) {
+    self.tape.frames.borrow_mut().stack.pop();
+  }
+}
+
 #[derive(Default)]
 struct TapeInner {
   frames: RefCell<Frames>,
@@ -956,64 +675,17 @@
         .expect("there should always be a current frame")
     })
   }
-<<<<<<< HEAD
-}
-
-#[derive(Default)]
-pub struct Tape {
-  inner: TapeInner,
-}
-
-impl Tape {
-  pub fn new() -> Self {
-    Self::default()
-  }
-
-  pub fn scope<F, R>(&mut self, f: F) -> R
+
+  fn with_scope<F, R>(&self, level: u8, f: F) -> R
   where
     F: for<'inner> FnOnce(Guard<'inner, Unlocked>) -> R,
-  {
-    // taking a mutable reference to the tape means we have exclusive access in
-    // subscopes...
-    let tape_ptr = self as *const Tape;
-    self.with_scope(tape_ptr, 0, f)
-  }
-=======
->>>>>>> 7e60c7ef
-
-  fn with_scope<F, R>(&self, tape_ptr: *const Tape, level: u8, f: F) -> R
-  where
-<<<<<<< HEAD
-    F: for<'inner> FnOnce(Guard<'inner, Unlocked>) -> R,
-=======
-    F: for<'inner> FnOnce(Guard<'tape, 'inner>) -> R,
->>>>>>> 7e60c7ef
   {
     let _tape_frame = FrameGuard::new(self, Frame::new(level));
     f(Guard {
       level,
-      tape: tape_ptr,
+      tape: self as *const TapeInner,
       phantom: PhantomData,
     })
-  }
-}
-
-/// Manage/guard the creation/deletion of the tape's stack frame...
-struct FrameGuard<'tape> {
-  tape: &'tape TapeInner,
-}
-
-impl<'tape> FrameGuard<'tape> {
-  fn new(tape: &'tape TapeInner, frame: Frame) -> Self {
-    let guard = Self { tape };
-    guard.tape.frames.borrow_mut().stack.push(frame);
-    guard
-  }
-}
-
-impl Drop for FrameGuard<'_> {
-  fn drop(&mut self) {
-    self.tape.frames.borrow_mut().stack.pop();
   }
 }
 
@@ -1036,10 +708,12 @@
     Self::default()
   }
 
-  pub fn scope<'tape, F, R>(&'tape mut self, f: F) -> R
+  pub fn scope<F, R>(&mut self, f: F) -> R
   where
-    F: for<'inner> FnOnce(Guard<'tape, 'inner>) -> R,
+    F: for<'inner> FnOnce(Guard<'inner, Unlocked>) -> R,
   {
+    // taking a mutable reference to the tape means we have exclusive access in
+    // subscopes...
     self.inner.with_scope(0, f)
   }
 }
@@ -1059,11 +733,8 @@
 /// variables constructed while unlocked...
 pub struct Guard<'scope, S = Unlocked> {
   level: u8,
-<<<<<<< HEAD
-  tape: *const Tape,
-=======
-  tape: &'tape TapeInner,
->>>>>>> 7e60c7ef
+  /// Pointer is guaranteed to outlast 'scope...
+  tape: *const TapeInner,
   phantom: PhantomData<&'scope S>,
 }
 
@@ -1072,16 +743,11 @@
   /// migrate out of the enclosing scope, but it can propagate mutations made in
   /// lower scopes...
   #[inline]
-<<<<<<< HEAD
   pub fn var(&self, value: f64) -> Var<'scope> {
     // Safety: tape is valid for entire computation because it was borrowed
     // mutably at the top scope...
     let tape = unsafe { &*self.tape };
-    let mut current_frame = tape.inner.current_frame_mut();
-=======
-  pub fn var(&self, value: f64) -> Var<'tape, 'scope> {
-    let mut current_frame = self.tape.current_frame_mut();
->>>>>>> 7e60c7ef
+    let mut current_frame = tape.current_frame_mut();
     let index = NodeIndex::new(self.level, current_frame.nodes.len() as u64);
     let index = current_frame.add_node(
       Predecessor { index, grad: 0.0 },
@@ -1117,14 +783,10 @@
   where
     F: for<'inner> FnOnce(Guard<'inner, Unlocked>) -> R,
   {
-<<<<<<< HEAD
     // Safety: tape is valid for entire computation
-    let tape = unsafe { &*self.tape };
-    tape.with_scope(self.tape, self.level + 1, f)
-=======
+    let tape: &TapeInner = unsafe { &*self.tape };
     assert!(self.level < u8::MAX);
-    self.tape.with_scope(self.level + 1, f)
->>>>>>> 7e60c7ef
+    tape.with_scope(self.level + 1, f)
   }
 
   /// A locked guard can collapse into gradients for the variables that were
@@ -1174,13 +836,9 @@
 type IndexNode = (NodeIndex, Node);
 
 /// Possible derivatives for a specified scope...
-<<<<<<< HEAD
 pub struct Gradients<'scope> {
-  tape: *const Tape,
-=======
-pub struct Gradients<'tape, 'scope> {
-  tape: &'tape TapeInner,
->>>>>>> 7e60c7ef
+  /// Pointer is guaranteed to outlast 'scope...
+  tape: *const TapeInner,
   phantom: PhantomData<&'scope ()>,
 }
 
@@ -1214,16 +872,9 @@
 /// Topologically sort our graph moving backwards along predecessors of a given
 /// variable...
 ///
-<<<<<<< HEAD
 /// TODO: store in/out degrees and use kahns algorithm
-fn topological_subgraph(tape: &Tape, var: &Var<'_>) -> Vec<IndexNode> {
-  let nodes = tape.inner.frames.borrow();
-=======
-/// TODO: store in/out degrees and use kahns algorithm + use bitvec for visited...
-//
-fn topological_subgraph(tape: &TapeInner, var: &Var<'_, '_>) -> Vec<IndexNode> {
+fn topological_subgraph(tape: &TapeInner, var: &Var<'_>) -> Vec<IndexNode> {
   let nodes = tape.frames.borrow();
->>>>>>> 7e60c7ef
 
   // preallocating a little bit of extra room provides ~20% speedup...
   let mut stack = Vec::with_capacity(512);
